--- conflicted
+++ resolved
@@ -1,5 +1,5 @@
 # AWS App Mesh
-<<<<<<< HEAD
+
 
 ## Introduction
 
@@ -55,69 +55,4 @@
 ### Questions?
 
 - About Features/Use cases: (https://github.com/awslabs/aws-app-mesh/issues)**About Usage clarifications/ - Issues: (https://github.com/awslabs/aws-app-mesh/issues)
-- Other discussion: [Get invited to #containers on AWS Developers [Slack Channel](awsdevelopers.slack.com)
-
-
-
-=======
-
-## Introduction
-
-App Mesh makes it easy to run microservices by providing consistent visibility and network traffic controls for every microservice in an application. App Mesh separates the logic needed for monitoring and controlling communications into a proxy that runs next to every microservice. App Mesh removes the need to coordinate across teams or update application code to change how monitoring data is collected or traffic is routed. This allows you to quickly pinpoint the exact location of errors and automatically re-route network traffic when there are failures or when code changes need to be deployed.
-
-You can use App Mesh with AWS Fargate, Amazon ECS, Amazon EKS, and Kubernetes on EC2 to better run containerized microservices at scale. App Mesh uses [Envoy](https://www.envoyproxy.io/), an open source proxy, making it compatible with a wide range of AWS partner and open source tools for monitoring microservices.
-
-Learn more at https://aws.amazon.com/app-mesh
-
-### Why use  App Mesh?
-
-1. Streamline operations by offloading communication management logic from application code and libraries into configurable infrastructure.
-2. Reduce troubleshooting time required by having end-to-end visibility into service-level logs, metrics and traces across your application.
-3. Easily roll out of new code by configuring routes to new application versions.
-4. Ensure high-availability with custom routing rules that help ensure every service is highly available during deployments, after failures, and as your application scales.
-5. Manage all service to service traffic using one set of APIs regardless of how the services are implemented.
-
-### What makes AWS App Mesh unique?
-
-App Mesh is built in direct response to our customers needs implementing a 'service mesh' for their applications. Our customers asked us to: 
-
-* Make it easy to manage microservices deployed across accounts, clusters, container orchestration tools, and compute services with simple and consistent abstractions.
-* Minimize the cognitive and operational overhead in running a microservices application and handling its monitoring and traffic control. 
-* Remove the need to build or operate a control plane for service mesh.
-* Use open source software to allow extension to new tools and different use cases.
-
-In order to best meet the needs of our customers, we have invested into building a service that includes a control plane and API that follows the AWS best practices. Specifically, App Mesh: 
-
-* Is an AWS managed service that works across container services with a design that allows us to add support for other computer services in the future.
-* Works with open source Envoy proxy, and over time support most of its capabilities
-* Is designed to pluggable and can support bringing your own Envoy and Istio Mixer in the future.
-* Implemented as a multi-tenant control plane to be scalable, robust, cost-effective, and efficient.
-* Built to work independently of any particular container orchestration system. Today, App Mesh works with both Kubernetes and Amazon ECS.
-
-## Availability
-
-### App Mesh is in Preview
-
-Today, AWS App Mesh is available in preview. During the preview we will add new features, improve the user and operational experience, and incorporate the feedback you give us. We will actively share how you can use App Mesh, what you can use it for, and provide example applications to help you get started. We have a big vision and aggressive roadmap to support all your use cases and we want your input to tell us what makes sense and what we may have missed. We expect App Mesh to be generally available in late Q1 2019.
-
-Today, you can use AWS App Mesh with services running on Amazon ECS (with awsvpc networking mode) or Amazon EKS. You can:
-
-* connect applications using API, 
-* Bootstrap Envoy and connect to XDS endpoint provided by App Mesh.
-* Configure routes 
-* ~~[optional] configure dashboards using cloudwatch or grafana etc.~~ To be added later based on what Tony provides
-
-### Roadmap
-
-Here is what we are working on between preview and GA [GA Roadmap](https://github.com/awslabs/aws-app-mesh/issues?utf8=%E2%9C%93&q=is%3Aissue+is%3Aopen+label%3A%22GA%22+label%3A%22Roadmap%22) and [post-GA Roadmap](https://github.com/awslabs/aws-app-mesh/issues?utf8=%E2%9C%93&q=is%3Aissue+is%3Aopen+label%3A%22post-GA%22+label%3A%22Roadmap%22)
-
-Here are some [FAQs about Preview](FAQ.md)
-
-### Questions?
-
-* About Features/Use cases: (https://github.com/awslabs/aws-app-mesh/issues)
-* About Usage clarifications/ Issues: (https://github.com/awslabs/aws-app-mesh/issues)
-* Other discussion: [Get invited to #containers on AWS Developers [awsdevelopers.slack.com]](slack)
->>>>>>> 0cb6a38f
-
-
+- Other discussion: [Get invited to #containers on AWS Developers [Slack Channel](awsdevelopers.slack.com)