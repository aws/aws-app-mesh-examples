import * as ecs from "aws-cdk-lib/aws-ecs";
import { StackProps, Stack, CfnOutput } from "aws-cdk-lib";
import { MeshStack } from "./mesh-components";
import { AppMeshFargateService } from "../constructs/appmesh-fargate-service";
import { EnvoySidecar } from "../constructs/envoy-sidecar";
import { ApplicationContainer } from "../constructs/application-container";

export class EcsServicesStack extends Stack {
  constructor(mesh: MeshStack, id: string, props?: StackProps) {
    super(mesh, id, props);

    const white = new AppMeshFargateService(mesh, `${this.stackName}WhiteService`, {
      serviceName: mesh.serviceDiscovery.infra.serviceWhite,
      taskDefinitionFamily: mesh.serviceDiscovery.infra.serviceWhite,
      applicationContainer: new ApplicationContainer(mesh, `${this.stackName}WhiteAppContainer`, {
        image: ecs.ContainerImage.fromDockerImageAsset(mesh.serviceDiscovery.infra.colorTellerImageAsset),
        logStreamPrefix: mesh.serviceDiscovery.infra.serviceWhite,
        env: {
          SERVER_PORT: "80",
          COLOR: "WHITE",
        },
        portMappings: [{ containerPort: 80, protocol: ecs.Protocol.TCP }],
      }),
      envoyConfiguration: {
        container: new EnvoySidecar(mesh, `${this.stackName}WhiteEnvoySidecar`, {
          logStreamPrefix: "white-envoy",
          certificateName: "colorteller_white",
          appMeshResourceArn: mesh.virtualNodeWhite.virtualNodeArn,
          enableXrayTracing: false,
        }),
        proxyConfiguration: EnvoySidecar.buildAppMeshProxy(80),
      },
    });

    const green = new AppMeshFargateService(mesh, `${this.stackName}GreenService`, {
      serviceName: mesh.serviceDiscovery.infra.serviceGreen,
      taskDefinitionFamily: mesh.serviceDiscovery.infra.serviceGreen,
      applicationContainer: new ApplicationContainer(mesh, `${this.stackName}GreenAppContainer`, {
        image: ecs.ContainerImage.fromDockerImageAsset(mesh.serviceDiscovery.infra.colorTellerImageAsset),
        logStreamPrefix: mesh.serviceDiscovery.infra.serviceGreen,
        env: {
          SERVER_PORT: "80",
          COLOR: "GREEN",
        },
        portMappings: [{ containerPort: 80, protocol: ecs.Protocol.TCP }],
      }),
      envoyConfiguration: {
        container: new EnvoySidecar(mesh, `${this.stackName}GreenEnvoySidecar`, {
          logStreamPrefix: "green-envoy",
          certificateName: "colorteller_green",
          appMeshResourceArn: mesh.virtualNodeGreen.virtualNodeArn,
          enableXrayTracing: false,
        }),
        proxyConfiguration: EnvoySidecar.buildAppMeshProxy(80),
      },
    });

    const gateway = new AppMeshFargateService(mesh, `${this.stackName}GatewayService`, {
      serviceName: mesh.serviceDiscovery.infra.serviceGateway,
      taskDefinitionFamily: mesh.serviceDiscovery.infra.serviceGateway,
      envoyConfiguration: {
        container: new EnvoySidecar(mesh, `${this.stackName}GatewayEnvoySidecar`, {
          logStreamPrefix: "gateway-envoy",
          certificateName: "colorgateway",
          appMeshResourceArn: mesh.virtualGateway.virtualGatewayArn,
          enableXrayTracing: false,
        }),
      },
    });

    gateway.node.addDependency(white);
    gateway.node.addDependency(green);
<<<<<<< HEAD
    
    new CfnOutput(this, "BastionIP", { value: ms.serviceDiscovery.infra.bastionHost.instancePublicIp });
    new CfnOutput(this, "URL", { value: ms.serviceDiscovery.publicLoadBalancer.loadBalancerDnsName });
=======


    const bastionIp = mesh.serviceDiscovery.infra.bastionHost.instancePublicIp;
    const url = mesh.serviceDiscovery.publicLoadBalancer.loadBalancerDnsName;

    new CfnOutput(this, "BastionIP", { value: mesh.serviceDiscovery.infra.bastionHost.instancePublicIp });
    new CfnOutput(this, "URL", { value: mesh.serviceDiscovery.publicLoadBalancer.loadBalancerDnsName });
>>>>>>> 9b688caf
  }
}<|MERGE_RESOLUTION|>--- conflicted
+++ resolved
@@ -70,11 +70,6 @@
 
     gateway.node.addDependency(white);
     gateway.node.addDependency(green);
-<<<<<<< HEAD
-    
-    new CfnOutput(this, "BastionIP", { value: ms.serviceDiscovery.infra.bastionHost.instancePublicIp });
-    new CfnOutput(this, "URL", { value: ms.serviceDiscovery.publicLoadBalancer.loadBalancerDnsName });
-=======
 
 
     const bastionIp = mesh.serviceDiscovery.infra.bastionHost.instancePublicIp;
@@ -82,6 +77,5 @@
 
     new CfnOutput(this, "BastionIP", { value: mesh.serviceDiscovery.infra.bastionHost.instancePublicIp });
     new CfnOutput(this, "URL", { value: mesh.serviceDiscovery.publicLoadBalancer.loadBalancerDnsName });
->>>>>>> 9b688caf
   }
 }