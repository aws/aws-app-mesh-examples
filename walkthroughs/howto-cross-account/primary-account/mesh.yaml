--- conflicted
+++ resolved
@@ -48,15 +48,9 @@
             Protocol: http
         ServiceDiscovery:
           AWSCloudMap:
-<<<<<<< HEAD
-            NamespaceName: !Sub "${ProjectName}.local"
-            ServiceName: "backend"
-              
-=======
             NamespaceName: !Sub '${ProjectName}.local'
             ServiceName: backend
 
->>>>>>> e84d5791
   VirtualRouter:
     Type: AWS::AppMesh::VirtualRouter
     Properties:
